import { WorkspaceChat } from './workspace-chat';
import { WorkspaceProj, WorkspaceProjManager } from './workspace-proj';
import { WorkspaceInviteManager } from './workspace-invite';

import ndn from '@/services/ndn';
import { SvsProvider } from '@/services/svs-provider';
import { GlobalBus } from '@/services/event-bus';
import * as utils from '@/utils/index';

import type { SvsAloApi, WorkspaceAPI } from '@/services/ndn';
import type { Router } from 'vue-router';
import type { IWkspStats } from '@/services/types';

/**
 * We keep an active instance of the open workspace.
 * This always runs in the background collecting data.
 */
declare global {
  // eslint-disable-next-line no-var
  var ActiveWorkspace: Workspace | null;
}

/**
 * Workspace service
 */
export class Workspace {
  private constructor(
    public readonly metadata: IWkspStats,
    private readonly api: WorkspaceAPI,
    private readonly provider: SvsProvider,
    public readonly chat: WorkspaceChat,
    public readonly proj: WorkspaceProjManager,
    public readonly invite: WorkspaceInviteManager,
  ) { }

  /**
   * Start the workspace.
   * This will connect to the testbed and start the SVS instance.
   */
  private static async create(metadata: IWkspStats): Promise<Workspace> {
    // Start connection to testbed
    await ndn.api.connect_testbed();

<<<<<<< HEAD
    // Set up client and ALO
    const api = await ndn.api.get_workspace(metadata.name, metadata.ignore);
    await api.start();
=======
    // Set up workspace API and client
    let api: WorkspaceAPI | null = null;
    try {
      api = await ndn.api.get_workspace(metadata.name);
      await api.start();
>>>>>>> 33046762

      // Check if we have the encryption keys
      if (!metadata.psk) throw new Error('Missing PSK');
      if (!metadata.dsk) await Workspace.findDskRoutine(metadata, api);

      // Set encryption keys
      await api.set_encrypt_keys(utils.fromHex(metadata.psk), utils.fromHex(metadata.dsk!));

      // Create general SVS group
      const provider = await SvsProvider.create(api, 'root');

      // Create general modules
      const chat = await WorkspaceChat.create(api, provider);
      const proj = await WorkspaceProjManager.create(api, provider);
      const invite = await WorkspaceInviteManager.create(api, metadata, provider);

      // Create workspace object
      return new Workspace(metadata, api, provider, chat, proj, invite);
    } catch (e) {
      // Clean up if we failed to start
      api?.stop();
      throw e;
    }
  }

  /**
   * Destroy the workspace.
   * This will stop the SVS instance and disconnect from the testbed.
   */
  public async destroy() {
    await this.proj.destroy();
    await this.chat.destroy();
    await this.provider?.destroy();
    await this.api?.stop();
    await this.invite.destroy();
  }

  /**
   * Username is the NDN name of the user.
   * This is not necessarily the display name.
   */
  get username(): string {
    return this.api.name;
  }

  /**
   * Get the members of the workspace.
   * This currently returns the names in the root svs group;
   * this may not include everyone, e.g. if they never published.
   */
  public async getMembers(): Promise<string[]> {
    return await this.provider.svs.names();
  }

  /**
   * Setup workspace from URL parameter.
   * @param space Workspace name from URL
   * @returns Workspace object or null if not found
   */
  public static async setup(space: string): Promise<Workspace> {
    if (!space) {
      throw new Error('No workspace name provided');
    }

    // Unescape URL name
    space = utils.unescapeUrlName(space);

    // Get workspace configuration from storage
    const metadata = await _o.stats.get(space);
    if (!metadata) {
      throw new Error(`Workspace not found, have you joined it? <br/> [${space}]`);
    }

    // Store last access time
    metadata.lastAccess = Date.now();
    _o.stats.put(space, metadata); // background

    // Start workspace if not already active
    if (globalThis.ActiveWorkspace?.metadata.name !== metadata.name) {
      try {
        await globalThis.ActiveWorkspace?.destroy();
      } catch (e) {
        console.error(e);
        GlobalBus.emit('wksp-error', new Error(`Failed to stop workspace: ${e}`));
      }
      globalThis.ActiveWorkspace = await Workspace.create(metadata);
    }

    return globalThis.ActiveWorkspace;
  }

  /**
   * Setup workspace from URL parameter or redirect to home.
   *
   * @param router Vue router
   */
  public static async setupOrRedir(router: Router): Promise<Workspace | null> {
    try {
      return await Workspace.setup(router.currentRoute.value.params.space as string);
    } catch (e) {
      console.error(e);
      GlobalBus.emit('wksp-error', new Error(`Failed to start workspace: ${e}`));
      router.push('/');
      return null;
    }
  }

  /**
   * Utility to setupOrRedir and get the active project.
   *
   * @param router Vue router
   */
  public static async setupAndGetActiveProj(router: Router): Promise<WorkspaceProj> {
    const wksp = await Workspace.setupOrRedir(router);
    if (!wksp) throw new Error('Workspace not found');

    if (wksp.proj.active) return wksp.proj.active;

    // No active project, try to get it from the URL
    const projName = router.currentRoute.value.params.project as string;
    if (!projName) throw new Error('No project name provided');

    const proj = await wksp.proj.get(projName);
    await proj.activate();
    return proj;
  }

  /**
   * Join a workspace by name and the default identity.
   *
   * @param label Display name
   * @param wksp Workspace name
   * @param create Create the workspace if it does not exist
   * @param psk Pre-shared key for encryption
   */
<<<<<<< HEAD
  public static async join(label: string, wksp: string, create: boolean, ignore: boolean): Promise<string> {
=======
  public static async join(
    label: string,
    wksp: string,
    create: boolean,
    psk: Uint8Array | null,
  ): Promise<string> {
>>>>>>> 33046762
    const metadata = await _o.stats.get(wksp);
    if (metadata) throw new Error('You have already joined this workspace');

    // Generate or validate PSK
    if (create) {
      psk = new Uint8Array(32);
      globalThis.crypto.getRandomValues(psk);
    } else if (psk?.length !== 32) {
      throw new Error('Invalid PSK length != 32');
    }

    // Generate DSK if creating a new workspace
    const dsk = create ? new Uint8Array(32) : null;
    if (create) globalThis.crypto.getRandomValues(dsk);

    // Join workspace - this will check invitation etc.
    const finalName = await ndn.api.join_workspace(wksp, create);

    // Check if we have the owner permissions
    const isOwner = await ndn.api.is_workspace_owner(finalName);

    // Insert workspace metadata to database
    await _o.stats.put(finalName, {
      label: label,
      name: finalName,
      owner: isOwner,
      ignore: ignore,
      pendingSetup: create ? true : undefined,
      psk: utils.toHex(psk),
      dsk: dsk ? utils.toHex(dsk) : null,
    });

    return finalName;
  }

  /**
   * Routine to get the DSK key if it is not already present.
   *
   * @param metadata Metadata of the workspace
   * @param api Workspace API
   *
   * @throws Error if DSK key cannot be obtained
   */
  private static async findDskRoutine(metadata: IWkspStats, api: WorkspaceAPI) {
    // Start the root SVS group without subscribing
    // This will allow us to publish the DSK key request
    let rootSvs: SvsAloApi | null = null;

    try {
      const { svs } = await SvsProvider.createComponents(api, 'root');
      rootSvs = svs;
      await rootSvs.start();

      if (!metadata.dskExch) {
        const dskExch = await rootSvs.pub_dsk_request();
        metadata.dskExch = utils.toHex(dskExch);

        // Persist the key exchange key so that this process can be asynchronous
        await globalThis._o.stats.put(metadata.name, metadata);
      }

      // Wait for DSK key or throw error
      const dskExch = utils.fromHex(metadata.dskExch);
      const dsk = await api.wait_for_dsk(dskExch);

      // Persist the DSK key
      metadata.dsk = utils.toHex(dsk);
      await globalThis._o.stats.put(metadata.name, metadata);

      // Acknowledge the DSK key
      await rootSvs.pub_dsk_ack(dskExch);
    } catch (e) {
      throw new Error(`No DSK, try again later when others are online: ${e}`);
    } finally {
      rootSvs?.stop();
    }
  }
}<|MERGE_RESOLUTION|>--- conflicted
+++ resolved
@@ -41,17 +41,11 @@
     // Start connection to testbed
     await ndn.api.connect_testbed();
 
-<<<<<<< HEAD
-    // Set up client and ALO
-    const api = await ndn.api.get_workspace(metadata.name, metadata.ignore);
-    await api.start();
-=======
     // Set up workspace API and client
     let api: WorkspaceAPI | null = null;
     try {
-      api = await ndn.api.get_workspace(metadata.name);
+      api = await ndn.api.get_workspace(metadata.name, metadata.ignore);
       await api.start();
->>>>>>> 33046762
 
       // Check if we have the encryption keys
       if (!metadata.psk) throw new Error('Missing PSK');
@@ -187,16 +181,12 @@
    * @param create Create the workspace if it does not exist
    * @param psk Pre-shared key for encryption
    */
-<<<<<<< HEAD
-  public static async join(label: string, wksp: string, create: boolean, ignore: boolean): Promise<string> {
-=======
   public static async join(
     label: string,
     wksp: string,
-    create: boolean,
+    create: boolean, ignore: boolean,
     psk: Uint8Array | null,
   ): Promise<string> {
->>>>>>> 33046762
     const metadata = await _o.stats.get(wksp);
     if (metadata) throw new Error('You have already joined this workspace');
 
