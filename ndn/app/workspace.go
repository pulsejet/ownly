--- conflicted
+++ resolved
@@ -323,16 +323,10 @@
 				},
 
 				Snapshot: &ndn_sync.SnapshotNodeHistory{
-<<<<<<< HEAD
 					Client:         client,
 					Threshold:      SnapshotThreshold,
-					Compress:       CompressSnapshotYjs,
+					Compress:       a.CompressSnapshotYjs,
 					IgnoreValidity: optional.Some(ignoreValidity),
-=======
-					Client:    client,
-					Threshold: SnapshotThreshold,
-					Compress:  a.CompressSnapshotYjs,
->>>>>>> 33046762
 				},
 
 				MulticastPrefix: multicastPrefix,
@@ -498,6 +492,7 @@
 				return nil, err
 			}
 
+			// Persist state
 			jsutil.Await(persistState.Invoke(jsutil.SliceToJsArray(state.Join())))
 
 			return js.ValueOf(name.String()), nil
